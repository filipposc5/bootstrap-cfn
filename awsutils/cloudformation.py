import sys
import boto.cloudformation


class Cloudformation:

    conn_cfn = None
    config = None

    def __init__(self, config):
        self.config = config
        if self.config.aws_access is not None and self.config.aws_secret is not None:
            self.conn_cfn = boto.cloudformation.connect_to_region(
                region_name=self.config.aws_region,
                aws_access_key_id=self.config.aws_access,
                aws_secret_access_key=self.config.aws_secret)
        else:
            print "[ERROR] No AWS credentials"
            sys.exit(1)

<<<<<<< HEAD
    def create(self, stack_name, template_body):
        stack = self.conn_cfn.create_stack(stack_name=stack_name,
                                          template_body=template_body,
                                          capabilities=['CAPABILITY_IAM'])

        print "\n\n\n%s\n\n\nSTACK CREATED" % stack
=======
    def modify_sg(self, stack_data, sg_data):
        for sg in sg_data:
            sg_struct = {
                    'Type': 'AWS::EC2::SecurityGroup',
                    'Properties': {
                        'GroupDescription': 'Auto generated SG',
                        'SecurityGroupIngress': sg_data[sg]['rules']
                    }
                }
            stack_data['Resources'][sg] = sg_struct
        stack_data['Resources']['BaseHost']['Properties']['SecurityGroups'] = [{'Ref': x} for x in sg_data.keys()]
        return stack_data

    def create(self, stack_name, template_body, parameters=[]):
        return self.conn_cfn.create_stack(stack_name=stack_name, template_body=template_body, parameters=parameters)

    def stack_done(self, stack_id):
        stack_events = self.conn_cfn.describe_stack_events(stack_id)
        if stack_events[0].resource_type == 'AWS::CloudFormation::Stack'\
                and stack_events[0].resource_status in ['CREATE_COMPLETE', 'CREATE_FAILED']:
            return True
        return False

    def get_last_stack_event(self, stack_id):
        return self.conn_cfn.describe_stack_events(stack_id)[0]
>>>>>>> 5bfd3c21
<|MERGE_RESOLUTION|>--- conflicted
+++ resolved
@@ -18,14 +18,14 @@
             print "[ERROR] No AWS credentials"
             sys.exit(1)
 
-<<<<<<< HEAD
     def create(self, stack_name, template_body):
         stack = self.conn_cfn.create_stack(stack_name=stack_name,
                                           template_body=template_body,
                                           capabilities=['CAPABILITY_IAM'])
 
         print "\n\n\n%s\n\n\nSTACK CREATED" % stack
-=======
+        return stack
+
     def modify_sg(self, stack_data, sg_data):
         for sg in sg_data:
             sg_struct = {
@@ -39,16 +39,12 @@
         stack_data['Resources']['BaseHost']['Properties']['SecurityGroups'] = [{'Ref': x} for x in sg_data.keys()]
         return stack_data
 
-    def create(self, stack_name, template_body, parameters=[]):
-        return self.conn_cfn.create_stack(stack_name=stack_name, template_body=template_body, parameters=parameters)
-
     def stack_done(self, stack_id):
         stack_events = self.conn_cfn.describe_stack_events(stack_id)
         if stack_events[0].resource_type == 'AWS::CloudFormation::Stack'\
-                and stack_events[0].resource_status in ['CREATE_COMPLETE', 'CREATE_FAILED']:
+                and stack_events[0].resource_status in ['CREATE_COMPLETE', 'CREATE_FAILED', 'ROLLBACK_COMPLETE']:
             return True
         return False
 
     def get_last_stack_event(self, stack_id):
         return self.conn_cfn.describe_stack_events(stack_id)[0]
->>>>>>> 5bfd3c21
