--- conflicted
+++ resolved
@@ -8,11 +8,7 @@
 
 from bootstrap_cfn import utils
 
-<<<<<<< HEAD
 from bootstrap_cfn.errors import AutoscalingGroupNotFound, AutoscalingInstanceCountError
-=======
-from bootstrap_cfn.errors import AutoscalingInstanceCountError, AutoscalingGroupNotFound
->>>>>>> 56ffdf12
 
 
 class Autoscale:
@@ -85,7 +81,6 @@
         logging.getLogger("bootstrap-cfn").info("cycle_instances: Found {} instance ids, {}"
                                                 .format(len(current_instance_ids), current_instance_ids))
 
-<<<<<<< HEAD
         # save the number of instances before starting the upgrade
         num_instances = len(current_instance_ids)
 
@@ -95,21 +90,12 @@
 
         # Iterate through the current instances, replacing current instances with new ones
         for current_instance_id in current_instance_ids:
-            logging.getLogger("bootstrap-cfn").info("current instance: %s" % current_instance_id)
             # Set the desired instances +1 and wait for it to be created
-
-=======
-        # Iterate through the current instances, replacing current instances with new ones
-        for current_instance_id in current_instance_ids:
-            # Set the desired instances +1 and wait for it to be created
->>>>>>> 56ffdf12
             logging.getLogger("bootstrap-cfn").info("cycle_instances: Creating new instance...")
             self.set_autoscaling_desired_capacity(len(current_instance_ids) + 1)
             self.wait_for_instances(len(current_instance_ids) + 1)
             logging.getLogger("bootstrap-cfn").info("cycle_instances: Terminating recycled instance {} after {} seconds..."
                                                     .format(current_instance_id, termination_delay))
-<<<<<<< HEAD
-
             # wait for the same time as the "HealthCheckGracePeriod" in the ASG
             logging.getLogger("bootstrap-cfn").info("Waiting %ss - HealthCheckGracePeriod" % health_check_grace_period)
             time.sleep(health_check_grace_period)
@@ -134,11 +120,6 @@
                 logging.getLogger("bootstrap-cfn").info("Waiting %ss - termination_delay" % termination_delay)
                 time.sleep(termination_delay)
                 logging.getLogger("bootstrap-cfn").info("End of waiting period")
-=======
-            # If we have a delay before termination defined, delay before terminating the current instance
-            if termination_delay:
-                time.sleep(termination_delay)
->>>>>>> 56ffdf12
             client.terminate_instance_in_auto_scaling_group(
                 InstanceId=current_instance_id,
                 ShouldDecrementDesiredCapacity=True
