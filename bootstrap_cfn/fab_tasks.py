--- conflicted
+++ resolved
@@ -221,11 +221,6 @@
         cfn_config = get_config()
         try:
             r53_conn = get_connection(R53)
-<<<<<<< HEAD
-            print "DEBUG:1"
-            zone_name = cfn_config.data['master_zone']
-            print "DEBUG:2"
-=======
             try:
                 zone_name = cfn_config.data['master_zone']
             except KeyError:
@@ -233,7 +228,6 @@
                              "stack name, will fallback to legacy stack names: "
                              "application-environment")
                 env.stack_name = legacy_name
->>>>>>> 22180188
             zone_id = r53_conn.get_hosted_zone_id(zone_name)
             print "DEBUG:3"
             record_name = "stack.{0}.{1}".format(tag, legacy_name)
