dev:
  ec2:
<<<<<<< HEAD
    auto_scaling:
      desired: 1
      max: 3
      min: 0
    tags:
      Role: docker
      Apps: test
      Env: dev
    parameters:
      KeyName: default
      InstanceType: t2.micro
    block_devices:
      - DeviceName: /dev/sda1
        VolumeSize: 10
      - DeviceName: /dev/sdf
        VolumeSize: 10
    security_groups:
      - IpProtocol: tcp
        FromPort: 22
        ToPort: 22
        CidrIp: 0.0.0.0/0
      - IpProtocol: tcp
        FromPort: 80
        ToPort: 80
        CidrIp: 0.0.0.0/0
  elb:
    - name: test-dev-external
      hosted_zone: is.dsd.io.
      scheme: internet-facing
      listeners:
        - LoadBalancerPort: 80
          InstancePort: 80
          Protocol: TCP
        - LoadBalancerPort: 443
          InstancePort: 443
          Protocol: TCP
    - name: test-dev-internal
      hosted_zone: is.dsd.io.
      scheme: internet-facing
      listeners:
        - LoadBalancerPort: 80
          InstancePort: 80
          Protocol: TCP
  s3:
    static-bucket-name: moj-test-dev-static
  rds:
    storage: 5
    storage-type: gp2
    backup-retention-period: 1
    identifier: test-dev
    db-name: test
    db-master-username: testuser
    db-master-password: testpassword
    instance-class: db.t2.micro
    multi-az: false
    db-engine: postgres
    db-engine-version: 9.3.5
=======
    docker:
      qty: 1
      tags:
        Role: docker
        Apps: pf_rails
        Env: dev
      parameters:
        InstanceType: t2.micro
        VolumeSize: '25'
        VolumeDevice: '/dev/sdo'
      security_groups:
        MoJToSSH:
          rules:
            - IpProtocol: tcp
              FromPort: 22
              ToPort: 22
              CidrIp: 0.0.0.0/0
            - IpProtocol: tcp
              FromPort: 80
              ToPort: 80
              CidrIp: 0.0.0.0/0
      repos:
        salt:
          url: git@github.com:ministryofjustice/test.git
          dir: /opt/
>>>>>>> 5bfd3c21
<|MERGE_RESOLUTION|>--- conflicted
+++ resolved
@@ -1,6 +1,5 @@
 dev:
   ec2:
-<<<<<<< HEAD
     auto_scaling:
       desired: 1
       max: 3
@@ -28,7 +27,7 @@
         CidrIp: 0.0.0.0/0
   elb:
     - name: test-dev-external
-      hosted_zone: is.dsd.io.
+      hosted_zone: kyrtest.pf.dsd.io.
       scheme: internet-facing
       listeners:
         - LoadBalancerPort: 80
@@ -38,7 +37,7 @@
           InstancePort: 443
           Protocol: TCP
     - name: test-dev-internal
-      hosted_zone: is.dsd.io.
+      hosted_zone: kyrtest.pf.dsd.io.
       scheme: internet-facing
       listeners:
         - LoadBalancerPort: 80
@@ -57,31 +56,4 @@
     instance-class: db.t2.micro
     multi-az: false
     db-engine: postgres
-    db-engine-version: 9.3.5
-=======
-    docker:
-      qty: 1
-      tags:
-        Role: docker
-        Apps: pf_rails
-        Env: dev
-      parameters:
-        InstanceType: t2.micro
-        VolumeSize: '25'
-        VolumeDevice: '/dev/sdo'
-      security_groups:
-        MoJToSSH:
-          rules:
-            - IpProtocol: tcp
-              FromPort: 22
-              ToPort: 22
-              CidrIp: 0.0.0.0/0
-            - IpProtocol: tcp
-              FromPort: 80
-              ToPort: 80
-              CidrIp: 0.0.0.0/0
-      repos:
-        salt:
-          url: git@github.com:ministryofjustice/test.git
-          dir: /opt/
->>>>>>> 5bfd3c21
+    db-engine-version: 9.3.5